# This code is part of Qiskit.
#
# (C) Copyright IBM 2020.
#
# This code is licensed under the Apache License, Version 2.0. You may
# obtain a copy of this license in the LICENSE.txt file in the root directory
# of this source tree or at http://www.apache.org/licenses/LICENSE-2.0.
#
# Any modifications or derivative works of this code must retain this
# copyright notice, and modified files need to carry a notice indicating
# that they have been altered from the originals.
# pylint: disable=invalid-name

"""Tests for generator_models.py. """

import unittest

from scipy.sparse import issparse, csr_matrix
from scipy.linalg import expm
import numpy as np
import numpy.random as rand
from qiskit import QiskitError
from qiskit.quantum_info.operators import Operator
from qiskit_dynamics.models import GeneratorModel, RotatingFrame
from qiskit_dynamics.models.generator_models import setup_operators_in_frame
from qiskit_dynamics.signals import Signal, SignalList
from qiskit_dynamics.dispatch import Array, wrap
from ..common import QiskitDynamicsTestCase, TestJaxBase

"""
    Unskip this ******************************************************************************************
"""


@unittest.skip("will fix later and don't want this to impact general testing")
class Testsetup_operators_in_frame(QiskitDynamicsTestCase):
    """Tests for setup_operators_in_frame."""

    def test_all_None(self):
        """Test all arguments being None."""

        static_operator, operators = setup_operators_in_frame(None, None, None, None)

        self.assertTrue(static_operator is None)
        self.assertTrue(operators is None)

    def test_array_inputs(self):
        """Test correct handling when operators are arrays."""

        static_operator = -1j * np.array([[1.0, 0.0], [0.0, -1.0]])
        operators = -1j * np.array([[[0.0, 1.0], [1.0, 0.0]], [[0.0, -1j], [1j, 0.0]]])
        old_frame = None
        new_frame = -1j * np.array([1.0, -1.0])

        out_static, out_operators = setup_operators_in_frame(
            static_operator, operators, new_frame=new_frame
        )

        self.assertTrue(isinstance(out_static, np.ndarray))
        self.assertTrue(isinstance(out_operators, np.ndarray))

        self.assertAllClose(out_operators, operators)
        self.assertAllClose(out_static, static_operator)

    def test_csr_inputs(self):
        """Test correct handling when operators are csr matrices."""

        static_operator = csr_matrix(-1j * np.array([[1.0, 0.0], [0.0, -1.0]]))
        operators = [
            -1j * csr_matrix([[0.0, 1.0], [1.0, 0.0]]),
            -1j * csr_matrix([[0.0, -1j], [1j, 0.0]]),
        ]
        old_frame = None
        new_frame = -1j * np.array([1.0, -1.0])

        out_static, out_operators = setup_operators_in_frame(
            static_operator, operators, new_frame=new_frame
        )

        self.assertTrue(isinstance(out_static, csr_matrix))
        self.assertTrue(isinstance(out_operators, csr_matrix))

        self.assertAllClose(out_operators, operators)
        self.assertAllClose(out_static, static_operator)


class TestGeneratorModel(QiskitDynamicsTestCase):
    """Tests for GeneratorModel."""

    def setUp(self):
        self.X = Array(Operator.from_label("X").data)
        self.Y = Array(Operator.from_label("Y").data)
        self.Z = Array(Operator.from_label("Z").data)

        # define a basic model
        w = 2.0
        r = 0.5
        operators = [-1j * 2 * np.pi * self.Z / 2, -1j * 2 * np.pi * r * self.X / 2]
        signals = [w, Signal(1.0, w)]

        self.w = 2
        self.r = r
        self.basic_model = GeneratorModel(operators=operators, signals=signals)

    def test_diag_frame_operator_basic_model(self):
        """Test setting a diagonal frame operator for the internally
        set up basic model.
        """

        self._basic_frame_evaluate_test(Array([1j, -1j]), 1.123)
        self._basic_frame_evaluate_test(Array([1j, -1j]), np.pi)

    def test_non_diag_frame_operator_basic_model(self):
        """Test setting a non-diagonal frame operator for the internally
        set up basic model.
        """
        self._basic_frame_evaluate_test(-1j * (self.Y + self.Z), 1.123)
        self._basic_frame_evaluate_test(-1j * (self.Y - self.Z), np.pi)

    def _basic_frame_evaluate_test(self, frame_operator, t):
        """Routine for testing setting of valid frame operators using the
        basic_model.
        """
        self.basic_model.rotating_frame = frame_operator

        # convert to 2d array
        if isinstance(frame_operator, Operator):
            frame_operator = Array(frame_operator.data)
        if isinstance(frame_operator, Array) and frame_operator.ndim == 1:
            frame_operator = np.diag(frame_operator)

        value = self.basic_model(t)

        i2pi = -1j * 2 * np.pi

        U = expm(-np.array(frame_operator) * t)

        # drive coefficient
        d_coeff = self.r * np.cos(2 * np.pi * self.w * t)

        # manually evaluate frame
        expected = (
            i2pi * self.w * U @ self.Z @ U.conj().transpose() / 2
            + d_coeff * i2pi * U @ self.X @ U.conj().transpose() / 2
            - frame_operator
        )

        self.assertAllClose(value, expected)

    def test_evaluate_no_frame_basic_model(self):
        """Test evaluation without a frame in the basic model."""

        t = 3.21412
        value = self.basic_model(t)
        i2pi = -1j * 2 * np.pi
        d_coeff = self.r * np.cos(2 * np.pi * self.w * t)
        expected = i2pi * self.w * self.Z.data / 2 + i2pi * d_coeff * self.X.data / 2

        self.assertAllClose(value, expected)

    def test_evaluate_generator_in_frame_basis_basic_model(self):
        """Test generator evaluation in frame basis in the basic_model."""

        frame_op = -1j * (self.X + 0.2 * self.Y + 0.1 * self.Z).data

        # enter the frame given by the -1j * X
        self.basic_model.rotating_frame = frame_op

        # get the frame basis that is used in model
        _, U = wrap(np.linalg.eigh)(1j * frame_op)

        t = 3.21412
        value = self.basic_model(t, in_frame_basis=True)

        # compose the frame basis transformation with the exponential
        # frame rotation (this will be multiplied on the right)
        U = expm(np.array(frame_op) * t) @ U
        Uadj = U.conj().transpose()

        i2pi = -1j * 2 * np.pi
        d_coeff = self.r * np.cos(2 * np.pi * self.w * t)
        expected = (
            Uadj
            @ (i2pi * self.w * self.Z.data / 2 + i2pi * d_coeff * self.X.data / 2 - frame_op)
            @ U
        )

        self.assertAllClose(value, expected)

    def test_evaluate_pseudorandom(self):
        """Test evaluate with pseudorandom inputs."""

        rng = np.random.default_rng(30493)
        num_terms = 3
        dim = 5
        b = 1.0  # bound on size of random terms
        rand_op = rng.uniform(low=-b, high=b, size=(dim, dim)) + 1j * rng.uniform(
            low=-b, high=b, size=(dim, dim)
        )
        frame_op = Array(rand_op - rand_op.conj().transpose())
        randoperators = rng.uniform(low=-b, high=b, size=(num_terms, dim, dim)) + 1j * rng.uniform(
            low=-b, high=b, size=(num_terms, dim, dim)
        )

        rand_coeffs = Array(
            rng.uniform(low=-b, high=b, size=(num_terms))
            + 1j * rng.uniform(low=-b, high=b, size=(num_terms))
        )
        rand_carriers = Array(rng.uniform(low=-b, high=b, size=(num_terms)))
        rand_phases = Array(rng.uniform(low=-b, high=b, size=(num_terms)))

        self._test_evaluate(frame_op, randoperators, rand_coeffs, rand_carriers, rand_phases)

        rng = np.random.default_rng(94818)
        num_terms = 5
        dim = 10
        b = 1.0  # bound on size of random terms
        rand_op = rng.uniform(low=-b, high=b, size=(dim, dim)) + 1j * rng.uniform(
            low=-b, high=b, size=(dim, dim)
        )
        frame_op = Array(rand_op - rand_op.conj().transpose())
        randoperators = Array(
            rng.uniform(low=-b, high=b, size=(num_terms, dim, dim))
            + 1j * rng.uniform(low=-b, high=b, size=(num_terms, dim, dim))
        )

        rand_coeffs = Array(
            rng.uniform(low=-b, high=b, size=(num_terms))
            + 1j * rng.uniform(low=-b, high=b, size=(num_terms))
        )
        rand_carriers = Array(rng.uniform(low=-b, high=b, size=(num_terms)))
        rand_phases = Array(rng.uniform(low=-b, high=b, size=(num_terms)))

        self._test_evaluate(frame_op, randoperators, rand_coeffs, rand_carriers, rand_phases)

    def _test_evaluate(self, frame_op, operators, coefficients, carriers, phases):
        sig_list = []
        for coeff, freq, phase in zip(coefficients, carriers, phases):

            def get_env_func(coeff=coeff):
                # pylint: disable=unused-argument
                def env(t):
                    return coeff

                return env

            sig_list.append(Signal(get_env_func(), freq, phase))
        model = GeneratorModel(operators, signals=sig_list)
        model.rotating_frame = frame_op

        value = model(1.0)
        coeffs = np.real(coefficients * np.exp(1j * 2 * np.pi * carriers * 1.0 + 1j * phases))

        self.assertAllClose(
            model.rotating_frame.operator_out_of_frame_basis(
                model._operator_collection.evaluate(coeffs)
            ),
            np.tensordot(coeffs, operators, axes=1) - frame_op,
        )

        expected = (
            expm(-np.array(frame_op))
            @ np.tensordot(coeffs, operators, axes=1)
            @ expm(np.array(frame_op))
            - frame_op
        )

        self.assertAllClose(value, expected)
        if value.backend != "jax":
            model.evaluation_mode = "sparse"
            state = np.arange(operators.shape[-1] * 4).reshape(operators.shape[-1], 4)
            value = model(1.0)
            if issparse(value):
                value = value.toarray()
            self.assertAllClose(value, expected)

            val_with_state = model(1.0, state)
            self.assertAllClose(val_with_state, value @ state)

    def test_signal_setting(self):
        """Test updating the signals."""

        signals = [Signal(lambda t: 2 * t, 1.0), Signal(lambda t: t ** 2, 2.0)]
        self.basic_model.signals = signals

        t = 0.1
        value = self.basic_model(t)
        i2pi = -1j * 2 * np.pi
        Z_coeff = (2 * t) * np.cos(2 * np.pi * 1 * t)
        X_coeff = self.r * (t ** 2) * np.cos(2 * np.pi * 2 * t)
        expected = i2pi * Z_coeff * self.Z.data / 2 + i2pi * X_coeff * self.X.data / 2
        self.assertAllClose(value, expected)

    def test_signal_setting_None(self):
        """Test setting signals to None"""

        self.basic_model.signals = None
        self.assertTrue(self.basic_model.signals is None)

    def test_signal_setting_incorrect_length(self):
        """Test error being raised if signals is the wrong length."""

        with self.assertRaises(QiskitError):
            self.basic_model.signals = [1.0]

    def test_evaluate_analytic(self):
        """Test for checking that with known operators that
        the Model returns the analyticlly known values."""

        test_operator_list = Array([self.X, self.Y, self.Z])
        signals = SignalList([Signal(1, j / 3) for j in range(3)])
        simple_model = GeneratorModel(
            test_operator_list, static_operator=None, signals=signals, rotating_frame=None
        )

        res = simple_model.evaluate(2)
        self.assertAllClose(res, Array([[-0.5 + 0j, 1.0 + 0.5j], [1.0 - 0.5j, 0.5 + 0j]]))

        simple_model.set_static_operator(np.eye(2), operator_in_frame_basis=False)
        res = simple_model.evaluate(2)
        self.assertAllClose(res, Array([[0.5 + 0j, 1.0 + 0.5j], [1.0 - 0.5j, 1.5 + 0j]]))
        simple_model.set_static_operator(None, operator_in_frame_basis=False)

    def test_evaluate_in_frame_basis_analytic(self):
        """Tests evaluation in rotating frame against analytic values."""
        test_operator_list = Array([self.X, self.Y, self.Z])
        signals = SignalList([Signal(1, j / 3) for j in range(3)])
        simple_model = GeneratorModel(
            test_operator_list, static_operator=None, signals=signals, rotating_frame=None
        )
        simple_model.set_static_operator(np.eye(2), operator_in_frame_basis=False)
        fop = Array([[0, 1j], [1j, 0]])
        simple_model.rotating_frame = fop
        res = simple_model(2, in_frame_basis=False)
        expected = (
            expm(np.array(-2 * fop))
            @ (Array([[0.5 + 0j, 1.0 + 0.5j], [1.0 - 0.5j, 1.5 + 0j]]) - fop)
            @ expm(np.array(2 * fop))
        )
        self.assertAllClose(res, expected)

        res = simple_model(2, in_frame_basis=True)
        expected = (
            np.array([[1, 1], [1, -1]])
            / np.sqrt(2)
            @ expected
            @ np.array([[1, 1], [1, -1]])
            / np.sqrt(2)
        )

        self.assertAllClose(res, expected)

    def test_order_of_assigning_properties(self):
        """Tests whether setting the frame, static_operator, and signals
        in the constructor is the same as constructing without
        and then assigning them in any order.
        """

        paulis = Array([self.X, self.Y, self.Z])
        extra = Array(np.eye(2))
        state = Array([0.2, 0.5])

        t = 2

        sarr = [Signal(1, j / 3) for j in range(3)]
        sigvals = SignalList(sarr)(t)

        farr = Array(np.array([[3j, 2j], [2j, 0]]))
        farr2 = Array(np.array([[1j, 2], [-2, 3j]]))
        evals, evect = wrap(np.linalg.eig)(farr)
        diafarr = np.diag(evals)

        paulis_in_frame_basis = np.conjugate(np.transpose(evect)) @ paulis @ evect

        ## Run checks without rotating frame for now
        gm1 = GeneratorModel(paulis, sarr, extra)
        gm2 = GeneratorModel(paulis, static_operator=extra)
        gm2.signals = sarr
        gm3 = GeneratorModel(paulis, static_operator=extra)
        gm3.signals = SignalList(sarr)

        # All should be the same, because there are no frames involved
        t11 = gm1.evaluate(t, False)
        t12 = gm1.evaluate(t, True)
        t21 = gm2.evaluate(t, False)
        t22 = gm2.evaluate(t, True)
        t31 = gm3.evaluate(t, False)
        t32 = gm3.evaluate(t, True)
        t_analytical = Array([[0.5, 1.0 + 0.5j], [1.0 - 0.5j, 1.5]])

        self.assertAllClose(t11, t12)
        self.assertAllClose(t11, t21)
        self.assertAllClose(t11, t22)
        self.assertAllClose(t11, t31)
        self.assertAllClose(t11, t32)
        self.assertAllClose(t11, t_analytical)

        # now work with a specific statevector
        ts1 = gm1.evaluate_rhs(t, state, in_frame_basis=False)
        ts2 = gm1.evaluate_rhs(t, state, in_frame_basis=True)
        ts_analytical = Array([0.6 + 0.25j, 0.95 - 0.1j])

        self.assertAllClose(ts1, ts2)
        self.assertAllClose(ts1, ts_analytical)
        self.assertAllClose(gm1(t, in_frame_basis=False) @ state, ts1)
        self.assertAllClose(gm1(t, in_frame_basis=True) @ state, ts1)

        ## Now, run checks with frame
        # If passing a frame in the first place, operators must be in frame basis.abs
        # Testing at the same time whether having static_operatorrift = None is an issue.
        gm1 = GeneratorModel(paulis, signals=sarr, rotating_frame=RotatingFrame(farr))
        gm2 = GeneratorModel(paulis, rotating_frame=farr)
        gm2.signals = SignalList(sarr)
        gm3 = GeneratorModel(paulis, rotating_frame=farr)
        gm3.signals = sarr
        # Does adding a frame after make a difference?
        # If so, does it make a difference if we add signals or the frame first?
        gm4 = GeneratorModel(paulis)
        gm4.signals = sarr
        gm4.rotating_frame = farr
        gm5 = GeneratorModel(paulis)
        gm5.rotating_frame = farr
        gm5.signals = sarr
        gm6 = GeneratorModel(paulis, signals=sarr)
        gm6.rotating_frame = farr
        # If we go to one frame, then transform back, does this make a difference?
        gm7 = GeneratorModel(paulis, signals=sarr)
        gm7.rotating_frame = farr2
        gm7.rotating_frame = farr

        t_in_frame_actual = Array(
            np.diag(np.exp(-t * evals))
            @ (np.tensordot(sigvals, paulis_in_frame_basis, axes=1) - diafarr)
            @ np.diag(np.exp(t * evals))
        )
        tf1 = gm1.evaluate(t, in_frame_basis=True)
        tf2 = gm2.evaluate(t, in_frame_basis=True)
        tf3 = gm3.evaluate(t, in_frame_basis=True)
        tf4 = gm4.evaluate(t, in_frame_basis=True)
        tf5 = gm5.evaluate(t, in_frame_basis=True)
        tf6 = gm6.evaluate(t, in_frame_basis=True)
        tf7 = gm7.evaluate(t, in_frame_basis=True)

        self.assertAllClose(t_in_frame_actual, tf1)
        self.assertAllClose(tf1, tf2)
        self.assertAllClose(tf1, tf3)
        self.assertAllClose(tf1, tf4)
        self.assertAllClose(tf1, tf5)
        self.assertAllClose(tf1, tf6)
        self.assertAllClose(tf1, tf7)

    def test_evaluate_rhs_lmult_equivalent_analytic(self):
        """Tests whether evaluate(t) @ state == evaluate_rhs(t,state)
        for analytically known values."""

        paulis = Array([self.X, self.Y, self.Z])
        extra = Array(np.eye(2))

        t = 2

        farr = Array(np.array([[3j, 2j], [2j, 0]]))
        evals, evect = wrap(np.linalg.eig)(farr)
        diafarr = np.diag(evals)

        paulis_in_frame_basis = np.conjugate(np.transpose(evect)) @ paulis @ evect
        extra_in_basis = evect.T.conj() @ extra @ evect

        sarr = [Signal(1, j / 3) for j in range(3)]
        sigvals = SignalList(sarr)(t)

        t_in_frame_actual = Array(
            np.diag(np.exp(-t * evals))
            @ (np.tensordot(sigvals, paulis_in_frame_basis, axes=1) + extra_in_basis - diafarr)
            @ np.diag(np.exp(t * evals))
        )

        state = Array([0.3, 0.1])
        state_in_frame_basis = np.conjugate(np.transpose(evect)) @ state

        gm1 = GeneratorModel(paulis, signals=sarr, rotating_frame=farr, static_operator=extra)
        self.assertAllClose(gm1(t, in_frame_basis=True), t_in_frame_actual)
        self.assertAllClose(
            gm1(t, state_in_frame_basis, in_frame_basis=True),
            t_in_frame_actual @ state_in_frame_basis,
        )

        t_not_in_frame_actual = Array(
            expm(np.array(-t * farr))
            @ (np.tensordot(sigvals, paulis, axes=1) + extra - farr)
            @ expm(np.array(t * farr))
        )

        gm2 = GeneratorModel(paulis, signals=sarr, rotating_frame=farr, static_operator=extra)
        self.assertAllClose(gm2(t, in_frame_basis=False), t_not_in_frame_actual)
        self.assertAllClose(gm1(t, state, in_frame_basis=False), t_not_in_frame_actual @ state)

        # now, remove the frame
        gm1.rotating_frame = None
        gm2.rotating_frame = None

        t_expected = np.tensordot(sigvals, paulis, axes=1) + extra

        state_in_frame_basis = state

        self.assertAllClose(gm1.get_operators(True), gm1.get_operators(True))
        self.assertAllClose(gm1.get_static_operator(True), gm1.get_static_operator(False))

        self.assertAllClose(gm1(t, in_frame_basis=True), t_expected)
        self.assertAllClose(gm1(t, state, in_frame_basis=True), t_expected @ state_in_frame_basis)
        self.assertAllClose(gm2(t, in_frame_basis=False), t_expected)
        self.assertAllClose(gm2(t, state, in_frame_basis=False), t_expected @ state_in_frame_basis)

    def test_evaluate_rhs_vectorized_pseudorandom(self):
        """Test for whether evaluating a model at m different
        states, each with an n-length statevector, by passing
        an (m,n) Array provides the same value as passing each
        (n) Array individually."""
        rand.seed(9231)
        n = 8
        k = 4
        m = 2
        t = rand.rand()
        sig_list = SignalList([Signal(rand.rand(), rand.rand()) for j in range(k)])
        normal_states = rand.uniform(-1, 1, (n))
        vectorized_states = rand.uniform(-1, 1, (n, m))

        operators = rand.uniform(-1, 1, (k, n, n))

        gm = GeneratorModel(operators, static_operator=None, signals=sig_list)
        self.assertTrue(gm.evaluate_rhs(t, normal_states).shape == (n,))
        self.assertTrue(gm.evaluate_rhs(t, vectorized_states).shape == (n, m))
        for i in range(m):
            self.assertAllClose(
                gm.evaluate_rhs(t, vectorized_states)[:, i],
                gm.evaluate_rhs(t, vectorized_states[:, i]),
            )

        farr = rand.uniform(-1, 1, (n, n))
        farr = farr - np.conjugate(np.transpose(farr))

        gm.rotating_frame = farr

        self.assertTrue(gm.evaluate_rhs(t, normal_states).shape == (n,))
        self.assertTrue(gm.evaluate_rhs(t, vectorized_states).shape == (n, m))
        vectorized_result = gm.evaluate_rhs(t, vectorized_states)
        for i in range(m):
            self.assertAllClose(
                vectorized_result[:, i],
                gm.evaluate_rhs(t, vectorized_states[:, i]),
            )

        vectorized_result = gm.evaluate_rhs(t, vectorized_states, in_frame_basis=True)

        self.assertTrue(gm.evaluate_rhs(t, normal_states, in_frame_basis=True).shape == (n,))
        self.assertTrue(vectorized_result.shape == (n, m))
        for i in range(m):
            self.assertAllClose(
                vectorized_result[:, i],
                gm.evaluate_rhs(t, vectorized_states[:, i], in_frame_basis=True),
            )


class TestGeneratorModelJax(TestGeneratorModel, TestJaxBase):
    """Jax version of TestGeneratorModel tests.

    Note: This class contains more tests due to inheritance.
    """

    def test_jitable_funcs(self):
        """Tests whether all functions are jitable.
        Checks if having a frame makes a difference, as well as
        all jax-compatible evaluation_modes."""
        self.jit_wrap(self.basic_model.evaluate)(1.0)
        self.jit_wrap(self.basic_model.evaluate_rhs)(1, Array(np.array([0.2, 0.4])))

        self.basic_model.rotating_frame = Array(np.array([[3j, 2j], [2j, 0]]))

        self.jit_wrap(self.basic_model.evaluate)(1)
        self.jit_wrap(self.basic_model.evaluate_rhs)(1, Array(np.array([0.2, 0.4])))

        self.basic_model.rotating_frame = None

    def test_gradable_funcs(self):
        """Tests whether all functions are gradable.
        Checks if having a frame makes a difference, as well as
        all jax-compatible evaluation_modes."""
        self.jit_grad_wrap(self.basic_model.evaluate)(1.0)
        self.jit_grad_wrap(self.basic_model.evaluate_rhs)(1.0, Array(np.array([0.2, 0.4])))

        self.basic_model.rotating_frame = Array(np.array([[3j, 2j], [2j, 0]]))

        self.jit_grad_wrap(self.basic_model.evaluate)(1.0)
        self.jit_grad_wrap(self.basic_model.evaluate_rhs)(1.0, Array(np.array([0.2, 0.4])))

<<<<<<< HEAD
=======
        self.basic_model.rotating_frame = None


class TestCallableGenerator(QiskitDynamicsTestCase):
    """Tests for CallableGenerator."""

    def setUp(self):
        self.X = Array(Operator.from_label("X").data)
        self.Y = Array(Operator.from_label("Y").data)
        self.Z = Array(Operator.from_label("Z").data)

        # define a basic model
        w = Array(2.0)
        r = Array(0.5)
        operators = [-1j * 2 * np.pi * self.Z / 2, -1j * 2 * np.pi * r * self.X / 2]

        def generator(t):
            return w * operators[0] + np.cos(2 * np.pi * w * t) * operators[1]

        self.w = 2
        self.r = r
        self.basic_model = CallableGenerator(generator)
        self.state = Array([2, 3])

    def test_diag_frame_operator_basic_model(self):
        """Test setting a diagonal frame operator for the internally
        set up basic model.
        """

        self._basic_frame_evaluate_test(Array([1j, -1j]), 1.123)
        self._basic_frame_evaluate_test(Array([1j, -1j]), np.pi)

    def test_non_diag_frame_operator_basic_model(self):
        """Test setting a non-diagonal frame operator for the internally
        set up basic model.
        """
        self._basic_frame_evaluate_test(-1j * (self.Y + self.Z), 1.123)
        self._basic_frame_evaluate_test(-1j * (self.Y - self.Z), np.pi)

    def _basic_frame_evaluate_test(self, frame_operator, t):
        """Routine for testing setting of valid frame operators using the
        basic_model.
        """

        self.basic_model.rotating_frame = frame_operator

        # convert to 2d array
        if isinstance(frame_operator, Operator):
            frame_operator = Array(frame_operator.data)
        if isinstance(frame_operator, Array) and frame_operator.ndim == 1:
            frame_operator = np.diag(frame_operator)

        value_without_state = self.basic_model(t)
        value_with_state = self.basic_model(t, self.state)

        i2pi = -1j * 2 * np.pi

        U = expm(-np.array(frame_operator) * t)

        # drive coefficient
        d_coeff = self.r * np.cos(2 * np.pi * self.w * t)

        # manually evaluate frame
        expected = (
            i2pi * self.w * U @ self.Z @ U.conj().transpose() / 2
            + d_coeff * i2pi * U @ self.X @ U.conj().transpose() / 2
            - frame_operator
        )
        self.assertAllClose(value_without_state, expected)
        self.assertAllClose(value_with_state, expected @ self.state)


class TestCallableGeneratorJax(TestCallableGenerator, TestJaxBase):
    """Jax version of TestCallableGenerator tests.

    Note: This class contains more tests due to inheritance.
    """

    def test_jitable_funcs(self):
        """Tests whether all functions are jitable.
        Checks if having a frame makes a difference, as well as
        all jax-compatible evaluation_modes."""
        self.jit_wrap(self.basic_model.evaluate)(1)
        self.jit_wrap(self.basic_model.evaluate_rhs)(1, Array(np.array([0.2, 0.4])))

        self.basic_model.rotating_frame = Array(np.array([[3j, 2j], [2j, 0]]))

        self.jit_wrap(self.basic_model.evaluate)(1)
        self.jit_wrap(self.basic_model.evaluate_rhs)(1, Array(np.array([0.2, 0.4])))

        self.basic_model.rotating_frame = None

    def test_gradable_funcs(self):
        """Tests whether all functions are gradable.
        Checks if having a frame makes a difference, as well as
        all jax-compatible evaluation_modes."""
        self.jit_grad_wrap(self.basic_model.evaluate)(1.0)
        self.jit_grad_wrap(self.basic_model.evaluate_rhs)(1.0, Array(np.array([0.2, 0.4])))

        self.basic_model.rotating_frame = Array(np.array([[3j, 2j], [2j, 0]]))

        self.jit_grad_wrap(self.basic_model.evaluate)(1.0)
        self.jit_grad_wrap(self.basic_model.evaluate_rhs)(1.0, Array(np.array([0.2, 0.4])))

>>>>>>> 3354ab0e
        self.basic_model.rotating_frame = None<|MERGE_RESOLUTION|>--- conflicted
+++ resolved
@@ -592,111 +592,4 @@
         self.jit_grad_wrap(self.basic_model.evaluate)(1.0)
         self.jit_grad_wrap(self.basic_model.evaluate_rhs)(1.0, Array(np.array([0.2, 0.4])))
 
-<<<<<<< HEAD
-=======
-        self.basic_model.rotating_frame = None
-
-
-class TestCallableGenerator(QiskitDynamicsTestCase):
-    """Tests for CallableGenerator."""
-
-    def setUp(self):
-        self.X = Array(Operator.from_label("X").data)
-        self.Y = Array(Operator.from_label("Y").data)
-        self.Z = Array(Operator.from_label("Z").data)
-
-        # define a basic model
-        w = Array(2.0)
-        r = Array(0.5)
-        operators = [-1j * 2 * np.pi * self.Z / 2, -1j * 2 * np.pi * r * self.X / 2]
-
-        def generator(t):
-            return w * operators[0] + np.cos(2 * np.pi * w * t) * operators[1]
-
-        self.w = 2
-        self.r = r
-        self.basic_model = CallableGenerator(generator)
-        self.state = Array([2, 3])
-
-    def test_diag_frame_operator_basic_model(self):
-        """Test setting a diagonal frame operator for the internally
-        set up basic model.
-        """
-
-        self._basic_frame_evaluate_test(Array([1j, -1j]), 1.123)
-        self._basic_frame_evaluate_test(Array([1j, -1j]), np.pi)
-
-    def test_non_diag_frame_operator_basic_model(self):
-        """Test setting a non-diagonal frame operator for the internally
-        set up basic model.
-        """
-        self._basic_frame_evaluate_test(-1j * (self.Y + self.Z), 1.123)
-        self._basic_frame_evaluate_test(-1j * (self.Y - self.Z), np.pi)
-
-    def _basic_frame_evaluate_test(self, frame_operator, t):
-        """Routine for testing setting of valid frame operators using the
-        basic_model.
-        """
-
-        self.basic_model.rotating_frame = frame_operator
-
-        # convert to 2d array
-        if isinstance(frame_operator, Operator):
-            frame_operator = Array(frame_operator.data)
-        if isinstance(frame_operator, Array) and frame_operator.ndim == 1:
-            frame_operator = np.diag(frame_operator)
-
-        value_without_state = self.basic_model(t)
-        value_with_state = self.basic_model(t, self.state)
-
-        i2pi = -1j * 2 * np.pi
-
-        U = expm(-np.array(frame_operator) * t)
-
-        # drive coefficient
-        d_coeff = self.r * np.cos(2 * np.pi * self.w * t)
-
-        # manually evaluate frame
-        expected = (
-            i2pi * self.w * U @ self.Z @ U.conj().transpose() / 2
-            + d_coeff * i2pi * U @ self.X @ U.conj().transpose() / 2
-            - frame_operator
-        )
-        self.assertAllClose(value_without_state, expected)
-        self.assertAllClose(value_with_state, expected @ self.state)
-
-
-class TestCallableGeneratorJax(TestCallableGenerator, TestJaxBase):
-    """Jax version of TestCallableGenerator tests.
-
-    Note: This class contains more tests due to inheritance.
-    """
-
-    def test_jitable_funcs(self):
-        """Tests whether all functions are jitable.
-        Checks if having a frame makes a difference, as well as
-        all jax-compatible evaluation_modes."""
-        self.jit_wrap(self.basic_model.evaluate)(1)
-        self.jit_wrap(self.basic_model.evaluate_rhs)(1, Array(np.array([0.2, 0.4])))
-
-        self.basic_model.rotating_frame = Array(np.array([[3j, 2j], [2j, 0]]))
-
-        self.jit_wrap(self.basic_model.evaluate)(1)
-        self.jit_wrap(self.basic_model.evaluate_rhs)(1, Array(np.array([0.2, 0.4])))
-
-        self.basic_model.rotating_frame = None
-
-    def test_gradable_funcs(self):
-        """Tests whether all functions are gradable.
-        Checks if having a frame makes a difference, as well as
-        all jax-compatible evaluation_modes."""
-        self.jit_grad_wrap(self.basic_model.evaluate)(1.0)
-        self.jit_grad_wrap(self.basic_model.evaluate_rhs)(1.0, Array(np.array([0.2, 0.4])))
-
-        self.basic_model.rotating_frame = Array(np.array([[3j, 2j], [2j, 0]]))
-
-        self.jit_grad_wrap(self.basic_model.evaluate)(1.0)
-        self.jit_grad_wrap(self.basic_model.evaluate_rhs)(1.0, Array(np.array([0.2, 0.4])))
-
->>>>>>> 3354ab0e
         self.basic_model.rotating_frame = None