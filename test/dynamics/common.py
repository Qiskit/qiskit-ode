--- conflicted
+++ resolved
@@ -39,7 +39,8 @@
 
     def assertAllClose(self, A, B, rtol=1e-8, atol=1e-8):
         """Call np.allclose and assert true."""
-<<<<<<< HEAD
+        A = Array(A)
+        B = Array(B)
 
         self.assertTrue(np.allclose(A, B, rtol=rtol, atol=atol))
 
@@ -54,10 +55,6 @@
             A = [item.toarray() for item in A]
             B = [item.toarray() for item in B]
 
-=======
-        A = Array(A)
-        B = Array(B)
->>>>>>> fd939183
         self.assertTrue(np.allclose(A, B, rtol=rtol, atol=atol))
 
 
@@ -106,7 +103,6 @@
             JIT-compiled gradient of function."""
         wf = wrap(lambda f: jit(grad(f)), decorator=True)
         f = lambda *args: np.sum(func_to_test(*args)).real
-<<<<<<< HEAD
         return wf(f)
 
 
@@ -124,7 +120,4 @@
             # pylint: disable=import-outside-toplevel
             import qutip
         except Exception as err:
-            raise unittest.SkipTest("Skipping qutip tests.") from err
-=======
-        return wf(wrap(f))
->>>>>>> fd939183
+            raise unittest.SkipTest("Skipping qutip tests.") from err