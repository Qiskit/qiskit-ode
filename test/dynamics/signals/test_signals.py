# This code is part of Qiskit.
#
# (C) Copyright IBM 2018, 2019, 2020, 2021.
#
# This code is licensed under the Apache License, Version 2.0. You may
# obtain a copy of this license in the LICENSE.txt file in the root directory
# of this source tree or at http://www.apache.org/licenses/LICENSE-2.0.
#
# Any modifications or derivative works of this code must retain this
# copyright notice, and modified files need to carry a notice indicating
# that they have been altered from the originals.
# pylint: disable=invalid-name

"""
Tests for signals.
"""

import numpy as np

from qiskit_dynamics.signals import Signal, DiscreteSignal, DiscreteSignalSum, SignalList
from qiskit_dynamics.array import Array

from ..common import QiskitDynamicsTestCase, TestJaxBase

try:
    from jax import jit, grad
    import jax.numpy as jnp
except ImportError:
    pass


class TestSignal(QiskitDynamicsTestCase):
    """Tests for Signal object."""

    def setUp(self):
        self.signal1 = Signal(lambda t: 0.25, carrier_freq=0.3)
        self.signal2 = Signal(lambda t: 2.0 * (t**2), carrier_freq=0.1)
        self.signal3 = Signal(lambda t: 2.0 * (t**2) + 1j * t, carrier_freq=0.1, phase=-0.1)

    def test_envelope(self):
        """Test envelope evaluation."""
        self.assertAllClose(self.signal1.envelope(0.0), 0.25)
        self.assertAllClose(self.signal1.envelope(1.23), 0.25)

        self.assertAllClose(self.signal2.envelope(1.1), 2 * (1.1**2))
        self.assertAllClose(self.signal2.envelope(1.23), 2 * (1.23**2))

        self.assertAllClose(self.signal3.envelope(1.1), 2 * (1.1**2) + 1j * 1.1)
        self.assertAllClose(self.signal3.envelope(1.23), 2 * (1.23**2) + 1j * 1.23)

    def test_envelope_vectorized(self):
        """Test vectorized evaluation of envelope."""
        t_vals = np.array([1.1, 1.23])
        self.assertAllClose(self.signal1.envelope(t_vals), np.array([0.25, 0.25]))
        self.assertAllClose(
            self.signal2.envelope(t_vals), np.array([2 * (1.1**2), 2 * (1.23**2)])
        )
        self.assertAllClose(
            self.signal3.envelope(t_vals),
            np.array([2 * (1.1**2) + 1j * 1.1, 2 * (1.23**2) + 1j * 1.23]),
        )

        t_vals = np.array([[1.1, 1.23], [0.1, 0.24]])
        self.assertAllClose(self.signal1.envelope(t_vals), np.array([[0.25, 0.25], [0.25, 0.25]]))
        self.assertAllClose(
            self.signal2.envelope(t_vals),
            np.array([[2 * (1.1**2), 2 * (1.23**2)], [2 * (0.1**2), 2 * (0.24**2)]]),
        )
        self.assertAllClose(
            self.signal3.envelope(t_vals),
            np.array(
                [
                    [2 * (1.1**2) + 1j * 1.1, 2 * (1.23**2) + 1j * 1.23],
                    [2 * (0.1**2) + 1j * 0.1, 2 * (0.24**2) + 1j * 0.24],
                ]
            ),
        )

    def test_complex_value(self):
        """Test complex_value evaluation."""
        self.assertAllClose(
            self.signal1.complex_value(0.0), 0.25 * np.exp(1j * 2 * np.pi * 0.3 * 0)
        )
        self.assertAllClose(
            self.signal1.complex_value(1.23), 0.25 * np.exp(1j * 2 * np.pi * 0.3 * 1.23)
        )

        self.assertAllClose(
            self.signal2.complex_value(1.1), 2 * (1.1**2) * np.exp(1j * 2 * np.pi * 0.1 * 1.1)
        )
        self.assertAllClose(
            self.signal2.complex_value(1.23), 2 * (1.23**2) * np.exp(1j * 2 * np.pi * 0.1 * 1.23)
        )

        self.assertAllClose(
            self.signal3.complex_value(1.1),
            (2 * (1.1**2) + 1j * 1.1) * np.exp(1j * 2 * np.pi * 0.1 * 1.1 + 1j * (-0.1)),
        )
        self.assertAllClose(
            self.signal3.complex_value(1.23),
            (2 * (1.23**2) + 1j * 1.23) * np.exp(1j * 2 * np.pi * 0.1 * 1.23 + 1j * (-0.1)),
        )

    def test_complex_value_vectorized(self):
        """Test vectorized complex_value evaluation."""
        t_vals = np.array([1.1, 1.23])
        self.assertAllClose(
            self.signal1.complex_value(t_vals),
            np.array(
                [
                    0.25 * np.exp(1j * 2 * np.pi * 0.3 * 1.1),
                    0.25 * np.exp(1j * 2 * np.pi * 0.3 * 1.23),
                ]
            ),
        )
        self.assertAllClose(
            self.signal2.complex_value(t_vals),
            np.array(
                [
                    2 * (1.1**2) * np.exp(1j * 2 * np.pi * 0.1 * 1.1),
                    2 * (1.23**2) * np.exp(1j * 2 * np.pi * 0.1 * 1.23),
                ]
            ),
        )
        self.assertAllClose(
            self.signal3.complex_value(t_vals),
            np.array(
                [
                    (2 * (1.1**2) + 1j * 1.1) * np.exp(1j * 2 * np.pi * 0.1 * 1.1 + 1j * (-0.1)),
                    (2 * (1.23**2) + 1j * 1.23)
                    * np.exp(1j * 2 * np.pi * 0.1 * 1.23 + 1j * (-0.1)),
                ]
            ),
        )

        t_vals = np.array([[1.1, 1.23], [0.1, 0.24]])
        self.assertAllClose(
            self.signal1.complex_value(t_vals),
            np.array(
                [
                    [
                        0.25 * np.exp(1j * 2 * np.pi * 0.3 * 1.1),
                        0.25 * np.exp(1j * 2 * np.pi * 0.3 * 1.23),
                    ],
                    [
                        0.25 * np.exp(1j * 2 * np.pi * 0.3 * 0.1),
                        0.25 * np.exp(1j * 2 * np.pi * 0.3 * 0.24),
                    ],
                ]
            ),
        )
        self.assertAllClose(
            self.signal2.complex_value(t_vals),
            np.array(
                [
                    [
                        2 * (1.1**2) * np.exp(1j * 2 * np.pi * 0.1 * 1.1),
                        2 * (1.23**2) * np.exp(1j * 2 * np.pi * 0.1 * 1.23),
                    ],
                    [
                        2 * (0.1**2) * np.exp(1j * 2 * np.pi * 0.1 * 0.1),
                        2 * (0.24**2) * np.exp(1j * 2 * np.pi * 0.1 * 0.24),
                    ],
                ]
            ),
        )
        self.assertAllClose(
            self.signal3.complex_value(t_vals),
            np.array(
                [
                    [
                        (2 * (1.1**2) + 1j * 1.1)
                        * np.exp(1j * 2 * np.pi * 0.1 * 1.1 + 1j * (-0.1)),
                        (2 * (1.23**2) + 1j * 1.23)
                        * np.exp(1j * 2 * np.pi * 0.1 * 1.23 + 1j * (-0.1)),
                    ],
                    [
                        (2 * (0.1**2) + 1j * 0.1)
                        * np.exp(1j * 2 * np.pi * 0.1 * 0.1 + 1j * (-0.1)),
                        (2 * (0.24**2) + 1j * 0.24)
                        * np.exp(1j * 2 * np.pi * 0.1 * 0.24 + 1j * (-0.1)),
                    ],
                ]
            ),
        )

    def test_call(self):
        """Test __call__."""
        self.assertAllClose(self.signal1(0.0), np.real(0.25 * np.exp(1j * 2 * np.pi * 0.3 * 0)))
        self.assertAllClose(self.signal1(1.23), np.real(0.25 * np.exp(1j * 2 * np.pi * 0.3 * 1.23)))

        self.assertAllClose(
            self.signal2(1.1), np.real(2 * (1.1**2) * np.exp(1j * 2 * np.pi * 0.1 * 1.1))
        )
        self.assertAllClose(
            self.signal2(1.23), np.real(2 * (1.23**2) * np.exp(1j * 2 * np.pi * 0.1 * 1.23))
        )

        self.assertAllClose(
            self.signal3(1.1),
            np.real((2 * (1.1**2) + 1j * 1.1) * np.exp(1j * 2 * np.pi * 0.1 * 1.1 + 1j * (-0.1))),
        )
        self.assertAllClose(
            self.signal3(1.23),
            np.real(
                (2 * (1.23**2) + 1j * 1.23) * np.exp(1j * 2 * np.pi * 0.1 * 1.23 + 1j * (-0.1))
            ),
        )

    def test_call_vectorized(self):
        """Test vectorized __call__."""
        t_vals = np.array([1.1, 1.23])
        self.assertAllClose(
            self.signal1(t_vals),
            np.array(
                [
                    0.25 * np.exp(1j * 2 * np.pi * 0.3 * 1.1),
                    0.25 * np.exp(1j * 2 * np.pi * 0.3 * 1.23),
                ]
            ).real,
        )
        self.assertAllClose(
            self.signal2(t_vals),
            np.array(
                [
                    2 * (1.1**2) * np.exp(1j * 2 * np.pi * 0.1 * 1.1),
                    2 * (1.23**2) * np.exp(1j * 2 * np.pi * 0.1 * 1.23),
                ]
            ).real,
        )
        self.assertAllClose(
            self.signal3(t_vals),
            np.array(
                [
                    (2 * (1.1**2) + 1j * 1.1) * np.exp(1j * 2 * np.pi * 0.1 * 1.1 + 1j * (-0.1)),
                    (2 * (1.23**2) + 1j * 1.23)
                    * np.exp(1j * 2 * np.pi * 0.1 * 1.23 + 1j * (-0.1)),
                ]
            ).real,
        )

        t_vals = np.array([[1.1, 1.23], [0.1, 0.24]])
        self.assertAllClose(
            self.signal1(t_vals),
            np.array(
                [
                    [
                        0.25 * np.exp(1j * 2 * np.pi * 0.3 * 1.1),
                        0.25 * np.exp(1j * 2 * np.pi * 0.3 * 1.23),
                    ],
                    [
                        0.25 * np.exp(1j * 2 * np.pi * 0.3 * 0.1),
                        0.25 * np.exp(1j * 2 * np.pi * 0.3 * 0.24),
                    ],
                ]
            ).real,
        )
        self.assertAllClose(
            self.signal2(t_vals),
            np.array(
                [
                    [
                        2 * (1.1**2) * np.exp(1j * 2 * np.pi * 0.1 * 1.1),
                        2 * (1.23**2) * np.exp(1j * 2 * np.pi * 0.1 * 1.23),
                    ],
                    [
                        2 * (0.1**2) * np.exp(1j * 2 * np.pi * 0.1 * 0.1),
                        2 * (0.24**2) * np.exp(1j * 2 * np.pi * 0.1 * 0.24),
                    ],
                ]
            ).real,
        )
        self.assertAllClose(
            self.signal3(t_vals),
            np.array(
                [
                    [
                        (2 * (1.1**2) + 1j * 1.1)
                        * np.exp(1j * 2 * np.pi * 0.1 * 1.1 + 1j * (-0.1)),
                        (2 * (1.23**2) + 1j * 1.23)
                        * np.exp(1j * 2 * np.pi * 0.1 * 1.23 + 1j * (-0.1)),
                    ],
                    [
                        (2 * (0.1**2) + 1j * 0.1)
                        * np.exp(1j * 2 * np.pi * 0.1 * 0.1 + 1j * (-0.1)),
                        (2 * (0.24**2) + 1j * 0.24)
                        * np.exp(1j * 2 * np.pi * 0.1 * 0.24 + 1j * (-0.1)),
                    ],
                ]
            ).real,
        )

    def test_conjugate(self):
        """Verify conjugate() functioning correctly."""

        sig3_conj = self.signal3.conjugate()

        self.assertAllClose(self.signal3.phase, -sig3_conj.phase)
        self.assertAllClose(self.signal3.carrier_freq, -sig3_conj.carrier_freq)
        self.assertAllClose(
            self.signal3.complex_value(1.231), np.conjugate(sig3_conj.complex_value(1.231))
        )
        self.assertAllClose(
            self.signal3.complex_value(1.231 * np.pi),
            np.conjugate(sig3_conj.complex_value(1.231 * np.pi)),
        )


class TestConstant(QiskitDynamicsTestCase):
    """Tests for constant signal object."""

    def setUp(self):
        self.constant1 = Signal(1.0)
        self.constant2 = Signal(3.0 + 1j * 2)

    def test_envelope(self):
        """Test envelope evaluation."""
        self.assertAllClose(self.constant1.envelope(0.0), 1.0)
        self.assertAllClose(self.constant1.envelope(1.23), 1.0)

        self.assertAllClose(self.constant2.envelope(1.1), (3.0 + 2j))
        self.assertAllClose(self.constant2.envelope(1.23), (3.0 + 2j))

    def test_envelope_vectorized(self):
        """Test vectorized evaluation of envelope."""
        t_vals = np.array([1.1, 1.23])
        self.assertAllClose(self.constant1.envelope(t_vals), np.array([1.0, 1.0]))
        self.assertAllClose(self.constant2.envelope(t_vals), (3.0 + 2j) * np.ones_like(t_vals))

        t_vals = np.array([[1.1, 1.23], [0.1, 0.24]])
        self.assertAllClose(self.constant1.envelope(t_vals), np.array([[1.0, 1.0], [1.0, 1.0]]))
        self.assertAllClose(self.constant2.envelope(t_vals), (3.0 + 2j) * np.ones_like(t_vals))

    def test_complex_value(self):
        """Test complex_value evaluation."""
        self.assertAllClose(self.constant1.complex_value(0.0), 1.0)
        self.assertAllClose(self.constant1.complex_value(1.23), 1.0)

        self.assertAllClose(self.constant2.complex_value(1.1), (3.0 + 2j))
        self.assertAllClose(self.constant2.complex_value(1.23), (3.0 + 2j))

    def test_complex_value_vectorized(self):
        """Test vectorized complex_value evaluation."""
        t_vals = np.array([1.1, 1.23])
        self.assertAllClose(self.constant1.complex_value(t_vals), np.array([1.0, 1.0]))
        self.assertAllClose(self.constant2.complex_value(t_vals), (3.0 + 2j) * np.ones_like(t_vals))

        t_vals = np.array([[1.1, 1.23], [0.1, 0.24]])
        self.assertAllClose(
            self.constant1.complex_value(t_vals), np.array([[1.0, 1.0], [1.0, 1.0]])
        )
        self.assertAllClose(self.constant2.complex_value(t_vals), (3.0 + 2j) * np.ones_like(t_vals))

    def test_call(self):
        """Test __call__."""
        self.assertAllClose(self.constant1(0.0), 1.0)
        self.assertAllClose(self.constant1(1.23), 1.0)

        self.assertAllClose(self.constant2(1.1), (3.0))
        self.assertAllClose(self.constant2(1.23), (3.0))

    def test_call_vectorized(self):
        """Test vectorized __call__."""
        t_vals = np.array([1.1, 1.23])
        self.assertAllClose(self.constant1(t_vals), np.array([1.0, 1.0]))
        self.assertAllClose(self.constant2(t_vals), np.array([3.0, 3.0]))

        t_vals = np.array([[1.1, 1.23], [0.1, 0.24]])
        self.assertAllClose(self.constant1(t_vals), np.array([[1.0, 1.0], [1.0, 1.0]]))
        self.assertAllClose(self.constant2(t_vals), np.array([[3.0, 3.0], [3.0, 3.0]]))

    def test_conjugate(self):
        """Verify conjugate() functioning correctly."""

        const_conj = self.constant2.conjugate()
        self.assertAllClose(const_conj(1.1), 3.0)


class TestDiscreteSignal(QiskitDynamicsTestCase):
    """Tests for DiscreteSignal object."""

    def setUp(self):
        self.discrete1 = DiscreteSignal(dt=0.5, samples=np.array([1.0, 2.0, 3.0]), carrier_freq=3.0)
        self.discrete2 = DiscreteSignal(
            dt=0.5, samples=np.array([1.0 + 2j, 2.0 + 1j, 3.0]), carrier_freq=1.0, phase=3.0
        )

    def test_envelope(self):

        """Test envelope evaluation."""
        self.assertAllClose(self.discrete1.envelope(1.5), 0.0)
        self.assertAllClose(self.discrete1.envelope(0.0), 1.0)
        self.assertAllClose(self.discrete1.envelope(1.23), 3.0)
        self.assertAllClose(self.discrete1.envelope(1.49), 3.0)

        self.assertAllClose(self.discrete2.envelope(0.1), 1.0 + 2j)
        self.assertAllClose(self.discrete2.envelope(1.23), 3.0)
        self.assertAllClose(self.discrete2.envelope(1.49), 3.0)
        self.assertAllClose(self.discrete2.envelope(1.5), 0.0)

    def test_envelope_outside(self):
        """Test envelope evaluation outside of defined start and end"""
        self.assertAllClose(self.discrete1.envelope(-1.0), 0.0)
        self.assertAllClose(self.discrete1.envelope(3.0), 0.0)

    def test_envelope_vectorized(self):
        """Test vectorized evaluation of envelope."""
        t_vals = np.array([0.1, 1.23])
        self.assertAllClose(self.discrete1.envelope(t_vals), np.array([1.0, 3.0]))
        self.assertAllClose(self.discrete2.envelope(t_vals), np.array([1.0 + 2j, 3.0]))

        t_vals = np.array([[0.8, 1.23], [0.1, 0.24]])
        self.assertAllClose(self.discrete1.envelope(t_vals), np.array([[2.0, 3.0], [1.0, 1.0]]))
        self.assertAllClose(
            self.discrete2.envelope(t_vals), np.array([[2.0 + 1j, 3.0], [1 + 2j, 1.0 + 2j]])
        )

    def test_complex_value(self):
        """Test complex_value evaluation."""
        self.assertAllClose(self.discrete1.complex_value(0.0), 1.0)
        self.assertAllClose(
            self.discrete1.complex_value(1.23), 3.0 * np.exp(1j * 2 * np.pi * 3.0 * 1.23)
        )

        self.assertAllClose(
            self.discrete2.complex_value(0.1),
            (1.0 + 2j) * np.exp(1j * 2 * np.pi * 1.0 * 0.1 + 1j * 3.0),
        )
        self.assertAllClose(
            self.discrete2.complex_value(1.23), 3.0 * np.exp(1j * 2 * np.pi * 1.0 * 1.23 + 1j * 3.0)
        )

    def test_complex_value_vectorized(self):
        """Test vectorized complex_value evaluation."""
        t_vals = np.array([0.1, 1.23])
        phases = np.exp(1j * 2 * np.pi * 3.0 * t_vals)
        self.assertAllClose(self.discrete1.complex_value(t_vals), np.array([1.0, 3.0]) * phases)
        phases = np.exp(1j * 2 * np.pi * 1.0 * t_vals + 1j * 3.0)
        self.assertAllClose(
            self.discrete2.complex_value(t_vals), np.array([1.0 + 2j, 3.0]) * phases
        )

        t_vals = np.array([[0.8, 1.23], [0.1, 0.24]])
        phases = np.exp(1j * 2 * np.pi * 3.0 * t_vals)
        self.assertAllClose(
            self.discrete1.complex_value(t_vals), np.array([[2.0, 3.0], [1.0, 1.0]]) * phases
        )
        phases = np.exp(1j * 2 * np.pi * 1.0 * t_vals + 1j * 3.0)
        self.assertAllClose(
            self.discrete2.complex_value(t_vals),
            np.array([[2.0 + 1j, 3.0], [1 + 2j, 1.0 + 2j]]) * phases,
        )

    def test_call(self):
        """Test __call__."""
        self.assertAllClose(self.discrete1(0.0), 1.0)
        self.assertAllClose(
            self.discrete1(1.23), np.real(3.0 * np.exp(1j * 2 * np.pi * 3.0 * 1.23))
        )

        self.assertAllClose(
            self.discrete2(0.1), np.real((1.0 + 2j) * np.exp(1j * 2 * np.pi * 1.0 * 0.1 + 1j * 3.0))
        )
        self.assertAllClose(
            self.discrete2(1.23), np.real(3.0 * np.exp(1j * 2 * np.pi * 1.0 * 1.23 + 1j * 3.0))
        )

    def test_call_vectorized(self):
        """Test vectorized __call__."""
        t_vals = np.array([0.1, 1.23])
        phases = np.exp(1j * 2 * np.pi * 3.0 * t_vals)
        self.assertAllClose(self.discrete1(t_vals), np.real(np.array([1.0, 3.0]) * phases))
        phases = np.exp(1j * 2 * np.pi * 1.0 * t_vals + 1j * 3.0)
        self.assertAllClose(self.discrete2(t_vals), np.real(np.array([1.0 + 2j, 3.0]) * phases))

        t_vals = np.array([[0.8, 1.23], [0.1, 0.24]])
        phases = np.exp(1j * 2 * np.pi * 3.0 * t_vals)
        self.assertAllClose(
            self.discrete1(t_vals), np.real(np.array([[2.0, 3.0], [1.0, 1.0]]) * phases)
        )
        phases = np.exp(1j * 2 * np.pi * 1.0 * t_vals + 1j * 3.0)
        self.assertAllClose(
            self.discrete2(t_vals),
            np.real(np.array([[2.0 + 1j, 3.0], [1 + 2j, 1.0 + 2j]]) * phases),
        )

    def test_conjugate(self):
        """Verify conjugate() functioning correctly."""
        discrete_conj = self.discrete2.conjugate()
        self.assertAllClose(discrete_conj.samples, np.conjugate(self.discrete2.samples))
        self.assertAllClose(discrete_conj.carrier_freq, -self.discrete2.carrier_freq)
        self.assertAllClose(discrete_conj.phase, -self.discrete2.phase)
        self.assertAllClose(discrete_conj.dt, self.discrete2.dt)

    def test_add_samples(self):
        """Verify that add_samples function works correctly"""

        discrete1 = DiscreteSignal(dt=0.5, samples=np.array([]), carrier_freq=3.0)
        discrete2 = DiscreteSignal(
            dt=0.5, samples=np.array([1.0 + 2j, 2.0 + 1j, 3.0]), carrier_freq=1.0, phase=3.0
        )
        discrete3 = DiscreteSignal(dt=0.5, samples=[], carrier_freq=3.0)

        discrete1.add_samples(0, [4.0, 3.2])
        self.assertAllClose(discrete1.samples, [4.0, 3.2])
<<<<<<< HEAD

        discrete2.add_samples(5, [1.0, 5.0 + 2j])
        self.assertAllClose(discrete2.samples, [1.0 + 2j, 2.0 + 1j, 3.0, 0.0, 0.0, 1.0, 5.0 + 2j])
=======

        discrete2.add_samples(5, [1.0, 5.0 + 2j])
        self.assertAllClose(discrete2.samples, [1.0 + 2j, 2.0 + 1j, 3.0, 0.0, 0.0, 1.0, 5.0 + 2j])

        discrete3.add_samples(5, [1.0, 2.0])
        self.assertAllClose(discrete3.samples, [0.0, 0.0, 0.0, 0.0, 0.0, 1.0, 2.0])
>>>>>>> 2e924a93


class TestSignalSum(QiskitDynamicsTestCase):
    """Test evaluation functions for ``SignalSum``."""

    def setUp(self):
        self.signal1 = Signal(np.vectorize(lambda t: 0.25), carrier_freq=0.3)
        self.signal2 = Signal(lambda t: 2.0 * (t**2), carrier_freq=0.1)
        self.signal3 = Signal(lambda t: 2.0 * (t**2) + 1j * t, carrier_freq=0.1, phase=-0.1)

        self.sig_sum1 = self.signal1 + self.signal2
        self.sig_sum2 = self.signal2 - self.signal3
        self.double_sig_sum = self.sig_sum1 - self.sig_sum2

    def test_envelope(self):
        """Test envelope evaluation."""
        t = 0.0
        self.assertAllClose(
            self.sig_sum1.envelope(t), [self.signal1.envelope(t), self.signal2.envelope(t)]
        )
        self.assertAllClose(
            self.sig_sum2.envelope(t), [self.signal2.envelope(t), -self.signal3.envelope(t)]
        )
        self.assertAllClose(
            self.double_sig_sum.envelope(t),
            [
                self.signal1.envelope(t),
                self.signal2.envelope(t),
                -self.signal2.envelope(t),
                self.signal3.envelope(t),
            ],
        )
        t = 1.23
        self.assertAllClose(
            self.sig_sum1.envelope(t), [self.signal1.envelope(t), self.signal2.envelope(t)]
        )
        self.assertAllClose(
            self.sig_sum2.envelope(t), [self.signal2.envelope(t), -self.signal3.envelope(t)]
        )
        self.assertAllClose(
            self.double_sig_sum.envelope(t),
            [
                self.signal1.envelope(t),
                self.signal2.envelope(t),
                -self.signal2.envelope(t),
                self.signal3.envelope(t),
            ],
        )

    def test_envelope_vectorized(self):
        """Test vectorized envelope evaluation."""
        t_vals = np.array([0.0, 1.23])
        self.assertAllClose(
            self.sig_sum1.envelope(t_vals),
            [[self.signal1.envelope(t), self.signal2.envelope(t)] for t in t_vals],
        )
        self.assertAllClose(
            self.sig_sum2.envelope(t_vals),
            [[self.signal2.envelope(t), -self.signal3.envelope(t)] for t in t_vals],
        )
        self.assertAllClose(
            self.double_sig_sum.envelope(t_vals),
            [
                [
                    self.signal1.envelope(t),
                    self.signal2.envelope(t),
                    -self.signal2.envelope(t),
                    self.signal3.envelope(t),
                ]
                for t in t_vals
            ],
        )
        t_vals = np.array([[0.0, 1.23], [0.1, 2.0]])
        self.assertAllClose(
            self.sig_sum1.envelope(t_vals),
            [
                [[self.signal1.envelope(t), self.signal2.envelope(t)] for t in t_row]
                for t_row in t_vals
            ],
        )
        self.assertAllClose(
            self.sig_sum2.envelope(t_vals),
            [
                [[self.signal2.envelope(t), -self.signal3.envelope(t)] for t in t_row]
                for t_row in t_vals
            ],
        )
        self.assertAllClose(
            self.double_sig_sum.envelope(t_vals),
            [
                [
                    [
                        self.signal1.envelope(t),
                        self.signal2.envelope(t),
                        -self.signal2.envelope(t),
                        self.signal3.envelope(t),
                    ]
                    for t in t_row
                ]
                for t_row in t_vals
            ],
        )

    def test_complex_value(self):
        """Test complex_value evaluation."""
        t = 0.0
        self.assertAllClose(
            self.sig_sum1.complex_value(t),
            self.signal1.complex_value(t) + self.signal2.complex_value(t),
        )
        self.assertAllClose(
            self.sig_sum2.complex_value(t),
            self.signal2.complex_value(t) - self.signal3.complex_value(t),
        )
        self.assertAllClose(
            self.double_sig_sum.complex_value(t),
            self.signal1.complex_value(t) + self.signal3.complex_value(t),
        )
        t = 1.23
        self.assertAllClose(
            self.sig_sum1.complex_value(t),
            self.signal1.complex_value(t) + self.signal2.complex_value(t),
        )
        self.assertAllClose(
            self.sig_sum2.complex_value(t),
            self.signal2.complex_value(t) - self.signal3.complex_value(t),
        )
        self.assertAllClose(
            self.double_sig_sum.complex_value(t),
            self.signal1.complex_value(t) + self.signal3.complex_value(t),
        )

    def test_complex_value_vectorized(self):
        """Test vectorized complex_value evaluation."""
        t_vals = np.array([0.0, 1.23])
        self.assertAllClose(
            self.sig_sum1.complex_value(t_vals),
            [self.signal1.complex_value(t) + self.signal2.complex_value(t) for t in t_vals],
        )
        self.assertAllClose(
            self.sig_sum2.complex_value(t_vals),
            [self.signal2.complex_value(t) - self.signal3.complex_value(t) for t in t_vals],
        )
        self.assertAllClose(
            self.double_sig_sum.complex_value(t_vals),
            [self.signal1.complex_value(t) + self.signal3.complex_value(t) for t in t_vals],
        )
        t_vals = np.array([[0.0, 1.23], [0.1, 2.0]])
        self.assertAllClose(
            self.sig_sum1.complex_value(t_vals),
            [
                [self.signal1.complex_value(t) + self.signal2.complex_value(t) for t in t_row]
                for t_row in t_vals
            ],
        )
        self.assertAllClose(
            self.sig_sum2.complex_value(t_vals),
            [
                [self.signal2.complex_value(t) - self.signal3.complex_value(t) for t in t_row]
                for t_row in t_vals
            ],
        )
        self.assertAllClose(
            self.double_sig_sum.complex_value(t_vals),
            [
                [self.signal1.complex_value(t) + self.signal3.complex_value(t) for t in t_row]
                for t_row in t_vals
            ],
        )

    def test_call(self):
        """Test __call__."""
        t = 0.0
        self.assertAllClose(self.sig_sum1(t), self.signal1(t) + self.signal2(t))
        self.assertAllClose(self.sig_sum2(t), self.signal2(t) - self.signal3(t))
        self.assertAllClose(self.double_sig_sum(t), self.signal1(t) + self.signal3(t))
        t = 1.23
        self.assertAllClose(self.sig_sum1(t), self.signal1(t) + self.signal2(t))
        self.assertAllClose(self.sig_sum2(t), self.signal2(t) - self.signal3(t))
        self.assertAllClose(self.double_sig_sum(t), self.signal1(t) + self.signal3(t))

    def test_call_vectorized(self):
        """Test vectorized __call__."""
        t_vals = np.array([0.0, 1.23])
        self.assertAllClose(
            self.sig_sum1(t_vals), [self.signal1(t) + self.signal2(t) for t in t_vals]
        )
        self.assertAllClose(
            self.sig_sum2(t_vals), [self.signal2(t) - self.signal3(t) for t in t_vals]
        )
        self.assertAllClose(
            self.double_sig_sum(t_vals), [self.signal1(t) + self.signal3(t) for t in t_vals]
        )
        t_vals = np.array([[0.0, 1.23], [0.1, 2.0]])
        self.assertAllClose(
            self.sig_sum1(t_vals),
            [[self.signal1(t) + self.signal2(t) for t in t_row] for t_row in t_vals],
        )
        self.assertAllClose(
            self.sig_sum2(t_vals),
            [[self.signal2(t) - self.signal3(t) for t in t_row] for t_row in t_vals],
        )
        self.assertAllClose(
            self.double_sig_sum(t_vals),
            [[self.signal1(t) + self.signal3(t) for t in t_row] for t_row in t_vals],
        )

    def test_conjugate(self):
        """Verify conjugate() functioning correctly."""

        sig_sum1_conj = self.sig_sum1.conjugate()
        self.assertAllClose(
            sig_sum1_conj.complex_value(2.313), np.conjugate(self.sig_sum1.complex_value(2.313))
        )
        self.assertAllClose(
            sig_sum1_conj.complex_value(0.1232), np.conjugate(self.sig_sum1.complex_value(0.1232))
        )


class TestDiscreteSignalSum(TestSignalSum):
    """Tests for DiscreteSignalSum."""

    def setUp(self):
        self.signal1 = Signal(np.vectorize(lambda t: 0.25), carrier_freq=0.3)
        self.signal2 = Signal(lambda t: 2.0 * (t**2), carrier_freq=0.1)
        self.signal3 = Signal(lambda t: 2.0 * (t**2) + 1j * t, carrier_freq=0.1, phase=-0.1)

        self.sig_sum1 = DiscreteSignalSum.from_SignalSum(
            self.signal1 + self.signal2, dt=0.5, start_time=0, n_samples=10
        )
        self.sig_sum2 = DiscreteSignalSum.from_SignalSum(
            self.signal2 - self.signal3, dt=0.5, start_time=0, n_samples=10
        )

        self.signal1 = DiscreteSignal.from_Signal(self.signal1, dt=0.5, start_time=0, n_samples=10)
        self.signal2 = DiscreteSignal.from_Signal(self.signal2, dt=0.5, start_time=0, n_samples=10)
        self.signal3 = DiscreteSignal.from_Signal(self.signal3, dt=0.5, start_time=0, n_samples=10)

        self.double_sig_sum = self.sig_sum1 - self.sig_sum2


class TestSignalList(QiskitDynamicsTestCase):
    """Test cases for SignalList class."""

    def setUp(self):
        self.sig = Signal(lambda t: t, carrier_freq=3.0)
        self.const = Signal(5.0)
        self.discrete_sig = DiscreteSignal(
            dt=0.5, samples=[1.0, 2.0, 3.0], carrier_freq=1.0, phase=0.1
        )

        self.sig_list = SignalList(
            [self.sig + self.const, self.sig * self.discrete_sig, self.const]
        )

    def test_eval(self):
        """Test evaluation of signal sum."""

        t_vals = np.array([0.12, 0.23, 1.23])

        expected = np.array(
            [
                self.sig(t_vals) + self.const(t_vals),
                self.sig(t_vals) * self.discrete_sig(t_vals),
                self.const(t_vals),
            ]
        ).transpose(1, 0)

        self.assertAllClose(self.sig_list(t_vals), expected)

    def test_complex_value(self):
        """Test evaluation of signal sum."""

        t_vals = np.array([0.12, 0.23, 1.23])

        expected = np.array(
            [
                self.sig.complex_value(t_vals) + self.const.complex_value(t_vals),
                np.real(self.sig.complex_value(t_vals)) * self.discrete_sig.complex_value(t_vals),
                self.const.complex_value(t_vals),
            ]
        ).transpose(1, 0)

        self.assertAllClose(self.sig_list.complex_value(t_vals), expected)

    def test_drift(self):
        """Test drift evaluation."""

        expected = np.array([self.const(0.0), 0, self.const(0.0)])
        self.assertAllClose(self.sig_list.drift, expected)

    def test_construction_with_numbers(self):
        """Test construction with non-wrapped constant values."""

        sig_list = SignalList([4.0, 2.0, Signal(lambda t: t)])
        # pylint: disable=no-member
        self.assertTrue(sig_list[0][0].is_constant)
        # pylint: disable=no-member
        self.assertTrue(sig_list[1][0].is_constant)
        # pylint: disable=no-member
        self.assertFalse(sig_list[2][0].is_constant)

        self.assertAllClose(sig_list(3.0), np.array([4.0, 2.0, 3.0]))


class TestSignalCollection(QiskitDynamicsTestCase):
    """Test cases for SignalCollection functionality."""

    def setUp(self):
        self.sig1 = Signal(lambda t: t, carrier_freq=0.1)
        self.sig2 = Signal(lambda t: t + 1j * t**2, carrier_freq=3.0, phase=1.0)
        self.sig3 = Signal(lambda t: t + 1j * t**2, carrier_freq=3.0, phase=1.2)

        self.discrete_sig1 = DiscreteSignal(dt=0.5, samples=[1.0, 2.0, 3.0], carrier_freq=3.0)
        self.discrete_sig2 = DiscreteSignal(dt=0.5, samples=[2.0, 2.1, 3.4], carrier_freq=2.1)
        self.discrete_sig3 = DiscreteSignal(
            dt=0.5, samples=[1.353, 2.223, 3.2312], carrier_freq=1.1
        )

        self.sig_sum = self.sig1 + self.sig2 + self.sig3
        self.discrete_sig_sum = self.discrete_sig1 + self.discrete_sig2 + self.discrete_sig3

    def test_SignalSum_subscript(self):
        """Test subscripting of SignalSum."""

        sub02 = self.sig_sum[[0, 2]]
        self.assertTrue(len(sub02) == 2)
        t_vals = np.array([[1.0, 2.0, 3.0], [4.0, 5.0, 6.0]])
        self.assertAllClose(sub02(t_vals), self.sig1(t_vals) + self.sig3(t_vals))

    def test_DiscreteSignalSum_subscript(self):
        """Test subscripting of SignalSum."""

        sub02 = self.discrete_sig_sum[[0, 2]]
        self.assertTrue(len(sub02) == 2)
        t_vals = np.array([[1.0, 2.0, 3.0], [4.0, 5.0, 6.0]]) / 4.0
        self.assertAllClose(sub02(t_vals), self.discrete_sig1(t_vals) + self.discrete_sig3(t_vals))

    def test_SignalSum_iterator(self):
        """Test iteration of SignalSum."""

        sum_val = 0.0
        for sig in self.sig_sum:
            sum_val += sig(3.0)

        self.assertAllClose(sum_val, self.sig_sum(3.0))

    def test_DiscreteSignalSum_iterator(self):
        """Test iteration of DiscreteSignalSum."""

        sum_val = 0.0
        for sig in self.discrete_sig_sum:
            sum_val += sig(3.0)

        self.assertAllClose(sum_val, self.discrete_sig_sum(3.0))


class TestSignalJax(TestSignal, TestJaxBase):
    """Jax version of TestSignal."""


class TestConstantJax(TestSignal, TestJaxBase):
    """Jax version of TestConstant."""


class TestDiscreteSignalJax(TestDiscreteSignal, TestJaxBase):
    """Jax version of TestDiscreteSignal."""


class TestSignalSumJax(TestSignalSum, TestJaxBase):
    """Jax version of TestSignalSum."""


class TestDiscreteSignalSumJax(TestDiscreteSignalSum, TestJaxBase):
    """Jax version of TestSignalSum."""


class TestSignalListJax(TestSignalList, TestJaxBase):
    """Jax version of TestSignalList."""


class TestSignalsJaxTransformations(QiskitDynamicsTestCase, TestJaxBase):
    """Test cases for jax transformations of signals."""

    def setUp(self):
        self.signal = Signal(lambda t: t**2, carrier_freq=3.0)
        self.constant = Signal(3 * np.pi)
        self.discrete_signal = DiscreteSignal(
            dt=0.5, samples=jnp.ones(20, dtype=complex), carrier_freq=2.0
        )
        self.signal_sum = self.signal + self.discrete_signal
        self.discrete_signal_sum = DiscreteSignalSum.from_SignalSum(
            self.signal_sum, dt=0.5, n_samples=20
        )
        self.signal_list = SignalList([self.signal, self.signal_sum, self.discrete_signal])

    def test_jit_eval(self):
        """Test jit-compilation of signal evaluation."""
        self._test_jit_signal_eval(self.signal, t=2.1)
        self._test_jit_signal_eval(self.constant, t=2.1)
        self._test_jit_signal_eval(self.discrete_signal, t=2.1)
        self._test_jit_signal_eval(self.signal_sum, t=2.1)
        self._test_jit_signal_eval(self.discrete_signal_sum, t=2.1)

    def test_jit_grad_constant_construct(self):
        """Test jitting and grad through a function which constructs a constant signal."""

        def eval_const(a):
            a = Array(a)
            return Signal(a)(1.1).data

        jit_eval = jit(eval_const)
        self.assertAllClose(jit_eval(3.0), 3.0)

        jit_grad_eval = jit(grad(eval_const))
        self.assertAllClose(jit_grad_eval(3.0), 1.0)

    def test_signal_list_jit_eval(self):
        """Test jit-compilation of SignalList evaluation."""
        call_jit = jit(lambda t: Array(self.signal_list(t)).data)

        t_vals = np.array([0.123, 0.5324, 1.232])
        self.assertAllClose(call_jit(t_vals), self.signal_list(t_vals))

    def test_jit_grad_eval(self):
        """Test taking the gradient and then jitting signal evaluation functions."""
        t = 2.1
        self._test_grad_eval(
            self.signal,
            t=t,
            sig_deriv_val=2 * t * np.cos(2 * np.pi * 3.0 * t)
            + (t**2) * (-2 * np.pi * 3) * np.sin(2 * np.pi * 3.0 * t),
            complex_deriv_val=2 * t * np.exp(1j * 2 * np.pi * 3.0 * t)
            + (t**2) * (1j * 2 * np.pi * 3.0) * np.exp(1j * 2 * np.pi * 3.0 * t),
        )
        self._test_grad_eval(self.constant, t=t, sig_deriv_val=0.0, complex_deriv_val=0.0)
        self._test_grad_eval(
            self.discrete_signal,
            t=t,
            sig_deriv_val=np.real(self.discrete_signal.samples[5])
            * (-2 * np.pi * 2.0)
            * np.sin(2 * np.pi * 2.0 * t),
            complex_deriv_val=self.discrete_signal.samples[5]
            * (1j * 2 * np.pi * 2.0)
            * np.exp(1j * 2 * np.pi * 2.0 * t),
        )
        self._test_grad_eval(
            self.signal_sum,
            t=t,
            sig_deriv_val=2 * t * np.cos(2 * np.pi * 3.0 * t)
            + (t**2) * (-2 * np.pi * 3) * np.sin(2 * np.pi * 3.0 * t)
            + np.real(self.discrete_signal.samples[5])
            * (-2 * np.pi * 2.0)
            * np.sin(2 * np.pi * 2.0 * t),
            complex_deriv_val=2 * t * np.exp(1j * 2 * np.pi * 3.0 * t)
            + (t**2) * (1j * 2 * np.pi * 3.0) * np.exp(1j * 2 * np.pi * 3.0 * t)
            + self.discrete_signal.samples[5]
            * (1j * 2 * np.pi * 2.0)
            * np.exp(1j * 2 * np.pi * 2.0 * t),
        )
        self._test_grad_eval(
            self.discrete_signal_sum,
            t=t,
            sig_deriv_val=(2.25**2) * (-2 * np.pi * 3) * np.sin(2 * np.pi * 3.0 * t)
            + np.real(self.discrete_signal.samples[5])
            * (-2 * np.pi * 2.0)
            * np.sin(2 * np.pi * 2.0 * t),
            complex_deriv_val=(2.25**2)
            * (1j * 2 * np.pi * 3.0)
            * np.exp(1j * 2 * np.pi * 3.0 * t)
            + self.discrete_signal.samples[5]
            * (1j * 2 * np.pi * 2.0)
            * np.exp(1j * 2 * np.pi * 2.0 * t),
        )

    def _test_jit_signal_eval(self, signal, t=2.1):
        """jit compilation and evaluation of main signal functions."""
        sig_call_jit = jit(lambda t: Array(signal(t)).data)
        self.assertAllClose(sig_call_jit(t), signal(t))
        sig_envelope_jit = jit(lambda t: Array(signal.envelope(t)).data)
        self.assertAllClose(sig_envelope_jit(t), signal.envelope(t))
        sig_complex_value_jit = jit(lambda t: Array(signal.complex_value(t)).data)
        self.assertAllClose(sig_complex_value_jit(t), signal.complex_value(t))

    def _test_grad_eval(self, signal, t, sig_deriv_val, complex_deriv_val):
        """Test chained grad and jit compilation."""
        sig_call_jit = jit(grad(lambda t: Array(signal(t)).data))
        self.assertAllClose(sig_call_jit(t), sig_deriv_val)
        sig_complex_value_jit_re = jit(grad(lambda t: np.real(Array(signal.complex_value(t))).data))
        sig_complex_value_jit_imag = jit(
            grad(lambda t: np.imag(Array(signal.complex_value(t))).data)
        )
        self.assertAllClose(sig_complex_value_jit_re(t), np.real(complex_deriv_val))
        self.assertAllClose(sig_complex_value_jit_imag(t), np.imag(complex_deriv_val))<|MERGE_RESOLUTION|>--- conflicted
+++ resolved
@@ -503,18 +503,12 @@
 
         discrete1.add_samples(0, [4.0, 3.2])
         self.assertAllClose(discrete1.samples, [4.0, 3.2])
-<<<<<<< HEAD
 
         discrete2.add_samples(5, [1.0, 5.0 + 2j])
         self.assertAllClose(discrete2.samples, [1.0 + 2j, 2.0 + 1j, 3.0, 0.0, 0.0, 1.0, 5.0 + 2j])
-=======
-
-        discrete2.add_samples(5, [1.0, 5.0 + 2j])
-        self.assertAllClose(discrete2.samples, [1.0 + 2j, 2.0 + 1j, 3.0, 0.0, 0.0, 1.0, 5.0 + 2j])
 
         discrete3.add_samples(5, [1.0, 2.0])
         self.assertAllClose(discrete3.samples, [0.0, 0.0, 0.0, 0.0, 0.0, 1.0, 2.0])
->>>>>>> 2e924a93
 
 
 class TestSignalSum(QiskitDynamicsTestCase):
