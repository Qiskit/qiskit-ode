--- conflicted
+++ resolved
@@ -17,12 +17,8 @@
 Solver functions.
 """
 
-<<<<<<< HEAD
-from typing import Optional, Union, Callable, Tuple, List
+from typing import Optional, Union, Callable, Tuple, List, TypeVar
 from warnings import warn
-=======
-from typing import Optional, Union, Callable, Tuple, List, TypeVar
->>>>>>> c59b29e9
 
 from scipy.integrate import OdeSolver
 
